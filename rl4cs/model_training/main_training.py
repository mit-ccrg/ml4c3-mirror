--- conflicted
+++ resolved
@@ -141,7 +141,6 @@
                 reward,
             ],
         ).transpose()
-<<<<<<< HEAD
         av_episodes = list(range(10, len(rl_algorithm.reward_store) + 10, 10))
         av_reward = np.mean(reward.reshape(-1, 10), axis=1)
         average_reward = np.array(
@@ -154,9 +153,6 @@
         plot.update_plot(average_reward, hold=True)
 
         plot.save_figure("plot_reward_prova.png")
-=======
-        plot.update_plot(data)
-        plot.save_figure("plot_reward200_volume_newmethod.png")
->>>>>>> 4bf27e6b
+
     if args.recipe == "hyperoptimize":
         return sum(rl_algorithm.reward_store[-args.len_reward :]) / args.len_reward